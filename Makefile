--- conflicted
+++ resolved
@@ -206,11 +206,7 @@
 	endif
 		
 endif
-<<<<<<< HEAD
-PYTHON_LIBRARIES := boost_python$(BOOST_IF_MT) python2.7
-=======
-PYTHON_LIBRARIES ?= boost_python python2.7
->>>>>>> 97f4536d
+PYTHON_LIBRARIES ?= boost_python$(BOOST_IF_MT) python2.7
 WARNINGS := -Wall -Wno-sign-compare
 
 ##############################
@@ -271,12 +267,8 @@
 	endif
 	# boost::thread is reasonably called boost_thread (compare OS X)
 	# We will also explicitly add stdc++ to the link target.
-<<<<<<< HEAD
 	LIBRARIES += boost_thread$(BOOST_IF_MT) stdc++
-=======
-	LIBRARIES += boost_thread stdc++
 	VERSIONFLAGS += -Wl,-soname,$(DYNAMIC_VERSIONED_NAME_SHORT) -Wl,-rpath,$(ORIGIN)/../lib
->>>>>>> 97f4536d
 endif
 
 # OS X:
