// This program converts a set of images to a lmdb/leveldb by storing them
// as Datum proto buffers.
// Usage:
//   convert_imageset [FLAGS] ROOTFOLDER/ LISTFILE DB_NAME
//
// where ROOTFOLDER is the root folder that holds all the images, and LISTFILE
// should be a list of files as well as their labels, in the format as
//   subfolder1/file1.JPEG 7
//   ....

#include <algorithm>
#include <fstream>  // NOLINT(readability/streams)
#include <string>
#include <utility>
#include <vector>

#include "boost/scoped_ptr.hpp"
#include "gflags/gflags.h"
#include "glog/logging.h"

#include "caffe/proto/caffe.pb.h"
#include "caffe/util/db.hpp"
#include "caffe/util/format.hpp"
#include "caffe/util/io.hpp"
#include "caffe/util/rng.hpp"

using namespace caffe;  // NOLINT(build/namespaces)
using std::pair;
using boost::scoped_ptr;

DEFINE_bool(gray, false,
    "When this option is on, treat images as grayscale ones");
DEFINE_bool(shuffle, false,
    "Randomly shuffle the order of images and their labels");
DEFINE_string(backend, "lmdb",
        "The backend {lmdb, leveldb} for storing the result");
DEFINE_int32(resize_width, 0, "Width images are resized to");
DEFINE_int32(resize_height, 0, "Height images are resized to");
DEFINE_int32(start_num, 0, "Start number");
DEFINE_bool(check_size, false,
    "When this option is on, check that all the datum have the same size");
DEFINE_bool(encoded, false,
    "When this option is on, the encoded image will be save in datum");
DEFINE_string(encode_type, "",
    "Optional: What type should we encode the image as ('png','jpg',...).");

int main(int argc, char** argv) {
#ifdef USE_OPENCV
  ::google::InitGoogleLogging(argv[0]);
  // Print output to stderr (while still logging)
  FLAGS_alsologtostderr = 1;

#ifndef GFLAGS_GFLAGS_H_
  namespace gflags = google;
#endif

  gflags::SetUsageMessage("Convert a set of images to the leveldb/lmdb\n"
        "format used as input for Caffe.\n"
        "Usage:\n"
        "    convert_imageset [FLAGS] ROOTFOLDER/ LISTFILE DB_NAME\n"
        "The ImageNet dataset for the training demo is at\n"
        "    http://www.image-net.org/download-images\n");
  gflags::ParseCommandLineFlags(&argc, &argv, true);

  if (argc < 4) {
    gflags::ShowUsageWithFlagsRestrict(argv[0], "tools/convert_imageset");
    return 1;
  }

  const bool is_color = !FLAGS_gray;
  const bool check_size = FLAGS_check_size;
  const bool encoded = FLAGS_encoded;
  const string encode_type = FLAGS_encode_type;
  const int start_file_num = FLAGS_start_num;

  std::ifstream infile(argv[2]);
  std::vector<std::pair<std::string, int> > lines;
  std::string filename;
  int label;
  while (infile >> filename >> label) {
    lines.push_back(std::make_pair(filename, label));
  }
  if (FLAGS_shuffle) {
    // randomly shuffle data
    LOG(INFO) << "Shuffling data";
    shuffle(lines.begin(), lines.end());
  }
  LOG(INFO) << "A total of " << lines.size() << " images.";
  LOG(INFO) << "Starting from im no " << start_file_num;

  if (encode_type.size() && !encoded)
    LOG(INFO) << "encode_type specified, assuming encoded=true.";

  int resize_height = std::max<int>(0, FLAGS_resize_height);
  int resize_width = std::max<int>(0, FLAGS_resize_width);

  // Create new DB
  scoped_ptr<db::DB> db(db::GetDB(FLAGS_backend));
  db->Open(argv[3], db::NEW);
  scoped_ptr<db::Transaction> txn(db->NewTransaction());

  // Storing to db
  std::string root_folder(argv[1]);
  Datum datum;
  int count = 0;
  int data_size = 0;
  bool data_size_initialized = false;

  for (int line_id = start_file_num; line_id < lines.size(); ++line_id) {
    bool status;
    std::string enc = encode_type;
    if (encoded && !enc.size()) {
      // Guess the encoding type from the file name
      string fn = lines[line_id].first;
      size_t p = fn.rfind('.');
      if ( p == fn.npos )
        LOG(WARNING) << "Failed to guess the encoding of '" << fn << "'";
      enc = fn.substr(p);
      std::transform(enc.begin(), enc.end(), enc.begin(), ::tolower);
    }
    status = ReadImageToDatum(root_folder + lines[line_id].first,
        lines[line_id].second, resize_height, resize_width, is_color,
        enc, &datum);
    if (status == false) continue;
    if (check_size) {
      if (!data_size_initialized) {
        data_size = datum.channels() * datum.height() * datum.width();
        data_size_initialized = true;
      } else {
        const std::string& data = datum.data();
        CHECK_EQ(data.size(), data_size) << "Incorrect data field size "
            << data.size();
      }
    }
    // sequential
<<<<<<< HEAD
    int length = snprintf(key_cstr, kMaxKeyLength, "%08d_%s", line_id - start_file_num,
        lines[line_id].first.c_str());
=======
    string key_str = caffe::format_int(line_id, 8) + "_" + lines[line_id].first;
>>>>>>> 97f4536d

    // Put in db
    string out;
    CHECK(datum.SerializeToString(&out));
    txn->Put(key_str, out);

    if (++count % 1000 == 0) {
      // Commit db
      txn->Commit();
      txn.reset(db->NewTransaction());
      LOG(INFO) << "Processed " << count << " files.";
    }
  }
  // write the last batch
  if (count % 1000 != 0) {
    txn->Commit();
    LOG(INFO) << "Processed " << count << " files.";
  }
#else
  LOG(FATAL) << "This tool requires OpenCV; compile with USE_OPENCV.";
#endif  // USE_OPENCV
  return 0;
}<|MERGE_RESOLUTION|>--- conflicted
+++ resolved
@@ -133,12 +133,7 @@
       }
     }
     // sequential
-<<<<<<< HEAD
-    int length = snprintf(key_cstr, kMaxKeyLength, "%08d_%s", line_id - start_file_num,
-        lines[line_id].first.c_str());
-=======
-    string key_str = caffe::format_int(line_id, 8) + "_" + lines[line_id].first;
->>>>>>> 97f4536d
+    string key_str = caffe::format_int(line_id, 8) + "_" + (lines[line_id].first - start_file_num);
 
     // Put in db
     string out;
